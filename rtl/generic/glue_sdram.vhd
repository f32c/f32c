--- conflicted
+++ resolved
@@ -40,75 +40,79 @@
 -- use work.boot_sio_rv32eb.all;
 
 entity glue_sdram is
-<<<<<<< HEAD
-    generic (
-	C_clk_freq: integer;
-
-	-- ISA options
-	C_arch: integer := ARCH_MI32;
-	C_big_endian: boolean := false;
-	C_mult_enable: boolean := true;
-	C_branch_likely: boolean := true;
-	C_sign_extend: boolean := true;
-	C_ll_sc: boolean := false;
-	C_PC_mask: std_logic_vector(31 downto 0) := x"800fffff"; -- 1 MB
-	C_exceptions: boolean := true;
-
-	-- COP0 options
-	C_cop0_count: boolean := true;
-	C_cop0_compare: boolean := true;
-	C_cop0_config: boolean := true;
-
-	-- CPU core configuration options
-	C_branch_prediction: boolean := true;
-	C_full_shifter: boolean := true;
-	C_result_forwarding: boolean := true;
-	C_load_aligner: boolean := true;
-
-	-- FPGA platform-specific options
-	C_register_technology: string := "generic";
-
-	-- Negatively influences timing closure, hence disabled
-	C_movn_movz: boolean := false;
-
-	-- CPU debugging
-	C_debug: boolean := false;
-
-	-- SDRAM parameters
-	C_sdram_address_width : integer := 24;
-	C_sdram_column_bits : integer := 9;
-	C_sdram_startup_cycles : integer := 10100;
-	C_sdram_cycles_per_refresh : integer := 1524;
-
-	-- RAM emulation
-	-- 0: normal SDRAM, no emulation
-	-- 11:8K, 12:16K, 13:32K ... RAM emulation
-	C_ram_emu_addr_width: integer := 0;
-	C_ram_emu_wait_states: integer := 0;
-
-	-- SoC configuration options
-	C_mem_size: integer := 2;	-- in KBytes
-	C_icache_expire: boolean := false; -- when true i-cache will just pass data, won't keep them
-	C_icache_size: integer := 2;	-- 0, 2, 4 or 8 KBytes
-	C_dcache_size: integer := 2;	-- 0, 2, 4 or 8 KBytes
-	C_sdram: boolean := true;
-	C_sdram_separate_arbiter: boolean := false;
-	C_sio: integer := 1;
-	C_sio_init_baudrate: integer := 115200;
-	C_sio_fixed_baudrate: boolean := false;
-	C_sio_break_detect: boolean := true;
-	C_spi: integer := 0;
-	C_spi_turbo_mode: std_logic_vector := "0000";
-	C_spi_fixed_speed: std_logic_vector := "1111";
-	C_simple_in: integer range 0 to 128 := 32;
-	C_simple_out: integer range 0 to 128 := 32;
-	C_vgahdmi: boolean := false; -- enable VGA/HDMI output to vga_ and tmds_
-        C_vgahdmi_fifo_step: integer := 0; -- step for the fifo refill and rewind
-        C_vgahdmi_fifo_width: integer := 4; -- width of FIFO address space (default=4) len = 2^width * 4 byte
-        C_vgahdmi_use_bram: boolean := false;
-	C_vgahdmi_mem_kb: integer := 10; -- mem size of BRAM framebuffer if BRAM is used
-	C_vgahdmi_test_picture: integer := 0; -- 0: disable 1:show test picture in Red and Blue channel
-
+generic (
+  C_clk_freq: integer;
+
+  -- ISA options
+  C_arch: integer := ARCH_MI32;
+  C_big_endian: boolean := false;
+  C_mult_enable: boolean := true;
+  C_branch_likely: boolean := true;
+  C_sign_extend: boolean := true;
+  C_ll_sc: boolean := false;
+  C_PC_mask: std_logic_vector(31 downto 0) := x"800fffff"; -- 1 MB
+  C_exceptions: boolean := true;
+
+  -- COP0 options
+  C_cop0_count: boolean := true;
+  C_cop0_compare: boolean := true;
+  C_cop0_config: boolean := true;
+
+  -- CPU core configuration options
+  C_branch_prediction: boolean := true;
+  C_full_shifter: boolean := true;
+  C_result_forwarding: boolean := true;
+  C_load_aligner: boolean := true;
+
+  -- FPGA platform-specific options
+  C_register_technology: string := "generic";
+
+  -- Negatively influences timing closure, hence disabled
+  C_movn_movz: boolean := false;
+
+  -- CPU debugging
+  C_debug: boolean := false;
+
+  -- SDRAM parameters
+  C_sdram_address_width : integer := 24;
+  C_sdram_column_bits : integer := 9;
+  C_sdram_startup_cycles : integer := 10100;
+  C_sdram_cycles_per_refresh : integer := 1524;
+
+  -- RAM emulation
+  -- 0: normal SDRAM, no emulation
+  -- 11:8K, 12:16K, 13:32K ... RAM emulation
+  C_ram_emu_addr_width: integer := 0;
+  C_ram_emu_wait_states: integer := 0;
+
+  -- SoC configuration options
+  C_mem_size: integer := 2;	-- in KBytes
+  C_icache_expire: boolean := false; -- when true i-cache will just pass data, won't keep them
+  C_icache_size: integer := 2;	-- 0, 2, 4 or 8 KBytes
+  C_dcache_size: integer := 2;	-- 0, 2, 4 or 8 KBytes
+  C_sdram: boolean := true;
+  C_sdram_separate_arbiter: boolean := false;
+  C_sio: integer := 1;
+  C_sio_init_baudrate: integer := 115200;
+  C_sio_fixed_baudrate: boolean := false;
+  C_sio_break_detect: boolean := true;
+  C_spi: integer := 0;
+  C_spi_turbo_mode: std_logic_vector := "0000";
+  C_spi_fixed_speed: std_logic_vector := "1111";
+  C_simple_in: integer range 0 to 128 := 32;
+  C_simple_out: integer range 0 to 128 := 32;
+  -- VGA/HDMI simple 640x480 bitmap only
+  C_vgahdmi: boolean := false; -- enable VGA/HDMI output to vga_ and tmds_
+  C_vgahdmi_fifo_step: integer := 0; -- step for the fifo refill and rewind
+  C_vgahdmi_fifo_width: integer := 4; -- width of FIFO address space (default=4) len = 2^width * 4 byte
+  C_vgahdmi_use_bram: boolean := false;
+  C_vgahdmi_mem_kb: integer := 10; -- mem size of BRAM framebuffer if BRAM is used
+  C_vgahdmi_test_picture: integer := 0; -- 0: disable 1:show test picture in Red and Blue channel
+
+  -- Xark's feature-rich bitmap+textmode VGA
+  -- it can mix 8bpp bitmap and tiled graphics on the same screen
+  -- choice of many of video modes
+  -- minimal mode needs only 4K BRAM
 	C_vgatext: boolean := false;    -- Xark's feature-rich bitmap+textmode VGA
 		C_vgatext_label: string := "f32c";    -- default banner in screen memory
     C_vgatext_mode: integer := 0;   -- 640x480
@@ -135,144 +139,6 @@
       C_vgatext_bitmap_fifo: boolean := false;  -- disable bitmap FIFO
         C_vgatext_bitmap_fifo_step: integer := 0;	-- bitmap step for the FIFO refill and rewind (0 unless repeating lines)
         C_vgatext_bitmap_fifo_width: integer := 8;	-- bitmap width of FIFO address space length = 2^width * 4 byte
-
-	C_pcm: boolean := true;
-	C_fmrds: boolean := false; -- enable FM/RDS output to fm_antenna
-	C_fm_stereo: boolean := false;
-	C_rds_msg_len: integer := 260; -- bytes of circular sent message, typical 52 for PS or 260 PS+RT
-        C_fmdds_hz: integer := 250000000; -- Hz clk_fmdds (>2*108 MHz, e.g. 250000000, 325000000)
-        C_rds_clock_multiply: integer := 57; -- multiply 57 and divide 3125 from cpu clk 100 MHz
-        C_rds_clock_divide: integer := 3125; -- to get 1.824 MHz for RDS logic
-	C_gpio: integer range 0 to 128 := 32;
-	C_pids: integer range 0 to 8 := 0; -- number of pids 0:disable, 2-8:enable
-	C_pid_simulator: std_logic_vector(7 downto 0) := (others => '0'); -- for each pid choose simulator/real
-	C_pid_prescaler: integer range 10 to 26 := 18; -- control loop frequency f_clk/2^prescaler
-	C_pid_precision: integer range 0 to 8 := 1; -- fixed point PID precision
-	C_pid_pwm_bits: integer range 11 to 32 := 12; -- PWM output frequency f_clk/2^pwmbits (min 11 => 40kHz @ 81.25MHz)
-	C_pid_fp: integer range 0 to 26 := 8; -- loop frequency value for pid calculation, use 26-C_pid_prescaler
-	C_timer: boolean := true
-    );
-    port (
-	clk: in std_logic;
-	clk_25MHz: in std_logic := '0'; -- VGA pixel clock 25 MHz
-	clk_250MHz: in std_logic := '0'; -- HDMI bit shift clock, default 0 if no HDMI
-	clk_fmdds: in std_logic := '0'; -- FM DDS clock (>216 MHz)
-	sdram_addr: out std_logic_vector(12 downto 0);
-	sdram_data: inout std_logic_vector(15 downto 0);
-	sdram_ba: out std_logic_vector(1 downto 0);
-	sdram_dqm: out std_logic_vector(1 downto 0);
-	sdram_ras, sdram_cas: out std_logic;
-	sdram_cke, sdram_clk: out std_logic;
-	sdram_we, sdram_cs: out std_logic;
-	sio_rxd: in std_logic_vector(C_sio - 1 downto 0);
-	sio_txd, sio_break: out std_logic_vector(C_sio - 1 downto 0);
-	spi_sck, spi_ss, spi_mosi: out std_logic_vector(C_spi - 1 downto 0);
-	spi_miso: in std_logic_vector(C_spi - 1 downto 0);
-	simple_in: in std_logic_vector(31 downto 0);
-	simple_out: out std_logic_vector(31 downto 0);
-	pid_encoder_a, pid_encoder_b: in  std_logic_vector(C_pids-1 downto 0) := (others => '-');
-	pid_bridge_f,  pid_bridge_r:  out std_logic_vector(C_pids-1 downto 0);
-	vga_hsync, vga_vsync: out std_logic;
-	vga_r, vga_g, vga_b: out std_logic_vector(7 downto 0);
-	tmds_out_rgb: out std_logic_vector(2 downto 0);
-	fm_antenna, cw_antenna: out std_logic;
-	gpio: inout std_logic_vector(127 downto 0)
-    );
-=======
-generic (
-  C_clk_freq: integer;
-
-  -- ISA options
-  C_arch: integer := ARCH_MI32;
-  C_big_endian: boolean := false;
-  C_mult_enable: boolean := true;
-  C_branch_likely: boolean := true;
-  C_sign_extend: boolean := true;
-  C_ll_sc: boolean := false;
-  C_PC_mask: std_logic_vector(31 downto 0) := x"800fffff"; -- 1 MB
-  C_exceptions: boolean := true;
-
-  -- COP0 options
-  C_cop0_count: boolean := true;
-  C_cop0_compare: boolean := true;
-  C_cop0_config: boolean := true;
-
-  -- CPU core configuration options
-  C_branch_prediction: boolean := true;
-  C_full_shifter: boolean := true;
-  C_result_forwarding: boolean := true;
-  C_load_aligner: boolean := true;
-
-  -- FPGA platform-specific options
-  C_register_technology: string := "generic";
-
-  -- Negatively influences timing closure, hence disabled
-  C_movn_movz: boolean := false;
-
-  -- CPU debugging
-  C_debug: boolean := false;
-
-  -- SDRAM parameters
-  C_sdram_address_width : integer := 24;
-  C_sdram_column_bits : integer := 9;
-  C_sdram_startup_cycles : integer := 10100;
-  C_sdram_cycles_per_refresh : integer := 1524;
-
-  -- RAM emulation
-  -- 0: normal SDRAM, no emulation
-  -- 11:8K, 12:16K, 13:32K ... RAM emulation
-  C_ram_emu_addr_width: integer := 0;
-  C_ram_emu_wait_states: integer := 0;
-
-  -- SoC configuration options
-  C_mem_size: integer := 2;	-- in KBytes
-  C_icache_expire: boolean := false; -- when true i-cache will just pass data, won't keep them
-  C_icache_size: integer := 2;	-- 0, 2, 4 or 8 KBytes
-  C_dcache_size: integer := 2;	-- 0, 2, 4 or 8 KBytes
-  C_sdram: boolean := true;
-  C_sdram_separate_arbiter: boolean := false;
-  C_sio: integer := 1;
-  C_sio_init_baudrate: integer := 115200;
-  C_sio_fixed_baudrate: boolean := false;
-  C_sio_break_detect: boolean := true;
-  C_spi: integer := 0;
-  C_spi_turbo_mode: std_logic_vector := "0000";
-  C_spi_fixed_speed: std_logic_vector := "1111";
-  C_simple_in: integer range 0 to 128 := 32;
-  C_simple_out: integer range 0 to 128 := 32;
-  -- VGA/HDMI simple 640x480 bitmap only
-  C_vgahdmi: boolean := false; -- enable VGA/HDMI output to vga_ and tmds_
-  C_vgahdmi_fifo_step: integer := 0; -- step for the fifo refill and rewind
-  C_vgahdmi_fifo_width: integer := 4; -- width of FIFO address space (default=4) len = 2^width * 4 byte
-  C_vgahdmi_use_bram: boolean := false;
-  C_vgahdmi_mem_kb: integer := 10; -- mem size of BRAM framebuffer if BRAM is used
-  C_vgahdmi_test_picture: integer := 0; -- 0: disable 1:show test picture in Red and Blue channel
-
-  -- Xark's feature-rich bitmap+textmode VGA
-  -- it can mix 8bpp bitmap and tiled graphics on the same screen
-  -- choice of many of video modes
-  -- minimal mode needs only 4K BRAM
-  C_vgatext: boolean := false; -- main switch to enable or disable it all
-    C_vgatext_label: string := "f32c"; -- default banner in screen memory
-    C_vgatext_mode: integer := 0; -- 0=640x480, 1=640x400, 2=800x600 (you must still provide proper pixel clock [25MHz or 40Mhz])
-    C_vgatext_bits: integer := 2; -- bits of VGA color per red, green, blue gun (e.g., 1=8, 2=64 and 4=4096 total colors possible)
-    C_vgatext_mem: integer := 4; -- BRAM size 1, 2, 4, 8 or 16 depending on font and screen size/memory
-    C_vgatext_palette: boolean := false; -- true for run-time color look-up table, else 16 fixed VGA color palette
-    C_vgatext_text: boolean := true; -- enable text generation	
-      C_vgatext_monochrome: boolean := true; -- true for 2-color text for whole screen, else additional color attribute byte per character
-      C_vgatext_font_height: integer := 16; -- font data height 8 or 16 for 8x8 or 8x16 font
-      C_vgatext_char_height: integer := 16; -- font cell height (text lines will be C_visible_height / C_CHAR_HEIGHT rounded down, 19=25 lines on 480p)
-      C_vgatext_font_linedouble: boolean := false; -- double font height by doubling each line (e.g., so 8x8 font fills 8x16 cell)
-      C_vgatext_font_depth: integer := 8; -- font char bits 7 for 128 characters or 8 for 256 characters
-      C_vgatext_bus_read: boolean := false; -- true: allow reading vgatext bram from CPU bus (may affect fmax). false: write only
-      C_vgatext_text_fifo: boolean := true; -- true to use videofifo for text+color, else BRAM for text+color memory
-        C_vgatext_text_fifo_step: integer := (80*2)/4; -- step for the fifo refill and rewind
-          C_vgatext_text_fifo_width: integer := 6; -- width of FIFO address space (default=4) len = 2^width * 4 byte
-    C_vgatext_bitmap: boolean := true; -- true to enable bitmap generation
-      C_vgatext_bitmap_depth: integer := 8; -- bitmap bits per pixel (1, 2, 4, 8)
-      C_vgatext_bitmap_fifo: boolean := true; -- true to use videofifo, else SRAM port for bitmap memory
-        C_vgatext_bitmap_fifo_step: integer := 0; -- bitmap step for the fifo refill and rewind (0 unless repeating lines)
-        C_vgatext_bitmap_fifo_width: integer := 8; -- bitmap width of FIFO address space len = 2^width * 4 byte
 
     C_pcm: boolean := true;
     C_fmrds: boolean := false; -- enable FM/RDS output to fm_antenna
@@ -316,7 +182,6 @@
   fm_antenna, cw_antenna: out std_logic;
   gpio: inout std_logic_vector(127 downto 0)
 );
->>>>>>> a6eb3a01
 end glue_sdram;
 
 architecture Behavioral of glue_sdram is
@@ -411,18 +276,14 @@
     constant iomap_vga_textmode: T_iomap_range := (x"FB80", x"FB9F");
     signal vga_textmode_ce: std_logic;
     signal from_vga_textmode: std_logic_vector(31 downto 0);
-<<<<<<< HEAD
     signal vga_textmode_dmem_write: std_logic;
     signal vga_textmode_dmem_to_cpu: std_logic_vector(31 downto 0);
     signal vga_textmode_bram_addr: std_logic_vector(15 downto 2);
     signal vga_textmode_bram_data: std_logic_vector(31 downto 0);
-=======
->>>>>>> a6eb3a01
     signal vga_textmode_text_addr: std_logic_vector(29 downto 2);
     signal vga_textmode_text_data: std_logic_vector(31 downto 0);
     signal vga_textmode_text_strobe: std_logic;
     signal vga_textmode_text_rewind: std_logic;
-<<<<<<< HEAD
     signal vga_textmode_text_ready: std_logic;					-- SDRAM data ready
     signal vga_textmode_text_sdram_addr: std_logic_vector(29 downto 2);
     signal vga_textmode_text_sdram_strobe: std_logic; -- FIFO requests to read from RAM
@@ -430,37 +291,16 @@
     signal vga_textmode_red: std_logic_vector(C_vgatext_bits-1 downto 0);
     signal vga_textmode_green: std_logic_vector(C_vgatext_bits-1 downto 0);
     signal vga_textmode_blue: std_logic_vector(C_vgatext_bits-1 downto 0);
-=======
-    signal vga_textmode_dmem_write: std_logic;
-    signal vga_textmode_dmem_to_cpu: std_logic_vector(31 downto 0);
-    signal vga_textmode_bram_addr: std_logic_vector(15 downto 2);
-    signal vga_textmode_bram_data: std_logic_vector(31 downto 0);
-    signal vga_textmode_R: std_logic_vector(C_vgatext_bits-1 downto 0);
-    signal vga_textmode_G: std_logic_vector(C_vgatext_bits-1 downto 0);
-    signal vga_textmode_B: std_logic_vector(C_vgatext_bits-1 downto 0);
->>>>>>> a6eb3a01
     signal vga_textmode_hsync: std_logic;
     signal vga_textmode_vsync: std_logic;
     signal vga_textmode_blank: std_logic;
 
-<<<<<<< HEAD
     -- VGA_textmode SRAM/FIFO bitmap access
     signal vga_textmode_bitmap_addr: std_logic_vector(29 downto 2); -- FIFO start or SRAM address
     signal vga_textmode_bitmap_data: std_logic_vector(31 downto 0); -- data from FIFO or SRAM
     signal vga_textmode_bitmap_strobe: std_logic;				  -- FIFO fetch next word
     signal vga_textmode_bitmap_rewind: std_logic;         -- rewind FIFO
     signal vga_textmode_bitmap_ready: std_logic;					-- SRAM data ready
-=======
-    signal vga_text_addr_strobe: std_logic; -- FIFO requests to read from RAM
-    signal vga_text_data_ready: std_logic; -- RAM responds to FIFO
-    signal vga_text_addr: std_logic_vector(29 downto 2);
-    signal vga_text_data, vga_text_data_from_fifo: std_logic_vector(31 downto 0);
-	
-    -- VGA_textmode SRAM bitmap access
-    signal vga_textmode_bitmap_strobe: std_logic; -- vga_fetch_next
-    signal vga_textmode_bitmap_addr: std_logic_vector(29 downto 2); -- vga_addr
-    signal vga_textmode_bitmap_ready: std_logic; -- not used with FIFO
->>>>>>> a6eb3a01
 
     -- PCM audio
     constant iomap_pcm: T_iomap_range := (x"FBA0", x"FBAF");
@@ -1094,7 +934,6 @@
     end process;
     end generate; -- end vgahdmi
 
-<<<<<<< HEAD
 	-- VGA textmode
 	G_vgatext:
 	if C_vgatext generate
@@ -1174,85 +1013,10 @@
       fetch_next => vga_textmode_text_strobe,
       rewind => vga_textmode_text_rewind
     );
-=======
-    -- VGA textmode
-    G_vgatext:
-    if C_vgatext generate
-        vga_video: entity work.VGA_textmode
-        generic map (
-          C_vgatext_mode            => C_vgatext_mode,
-          C_vgatext_bits            => C_vgatext_bits,
-          C_vgatext_palette         => C_vgatext_palette,
-          C_vgatext_text            => C_vgatext_text,
-          C_vgatext_monochrome      => C_vgatext_monochrome,
-          C_vgatext_font_height     => C_vgatext_font_height,
-          C_vgatext_char_height     => C_vgatext_char_height,
-          C_vgatext_font_linedouble => C_vgatext_font_linedouble,
-          C_vgatext_font_depth      => C_vgatext_font_depth,
-          C_vgatext_text_fifo       => C_vgatext_text_fifo,
-          C_vgatext_bitmap          => C_vgatext_bitmap,
-          C_vgatext_bitmap_depth    => C_vgatext_bitmap_depth,
-          C_vgatext_bitmap_fifo     => C_vgatext_bitmap_fifo
-        )
-        port map (
-          clk => clk, ce => vga_textmode_ce, addr => dmem_addr(4 downto 2),
-          bus_write => dmem_write, byte_sel => dmem_byte_sel,
-          bus_in => cpu_to_dmem, bus_out => from_vga_textmode,
-
-          clk_pixel => clk_25MHz,
-
-          text_addr     => vga_textmode_text_addr,
-          text_data     => vga_textmode_text_data,
-          text_strobe	=> vga_textmode_text_strobe,
-          text_rewind   => vga_textmode_text_rewind,
-
-          bram_addr     => vga_textmode_bram_addr,
-          bram_data     => vga_textmode_bram_data,
-
-          bitmap_strobe => vga_textmode_bitmap_strobe,
-          bitmap_addr   => vga_textmode_bitmap_addr,
-          bitmap_ready  => vga_textmode_bitmap_ready,
-          bitmap_data	=> vga_data_from_fifo,
-
-          R             => vga_textmode_R,
-          G             => vga_textmode_G,
-          B             => vga_textmode_B,
-          hsync         => vga_textmode_hsync,
-          vsync         => vga_textmode_vsync,
-          nblank        => vga_textmode_blank
-        );
-
-        vga_vsync <= vga_textmode_vsync;
-        vga_hsync <= vga_textmode_hsync;
-
-	-- video FIFO for text+color
-        G_vgatext_fifo:
-        if C_vgatext_text and C_vgatext_text_fifo generate
-            videofifo: entity work.videofifo
-            generic map (
-              C_step => C_vgatext_text_fifo_step,
-              C_width => C_vgatext_text_fifo_width -- length = 4 * 2^width
-            )
-            port map (
-              clk => clk,
-              clk_pixel => clk_25MHz,
-              addr_strobe => vga_text_addr_strobe,
-              addr_out => vga_text_addr,
-              data_ready => vga_text_data_ready, -- data valid for read acknowledge from RAM
-              data_in => from_sdram, -- from SDRAM or BRAM
-              -- data_in => x"00000001", -- test pattern vertical lines
-              base_addr => vga_textmode_text_addr,
-              start => vga_textmode_vsync,
-              data_out => vga_textmode_text_data,
-              fetch_next => vga_textmode_text_strobe,
-              rewind => vga_textmode_text_rewind
-            );
->>>>>>> a6eb3a01
 	end generate;
 
 	-- video FIFO for bitmap
 	G_vgatext_bitmap_fifo:
-<<<<<<< HEAD
 	if C_vgatext_bitmap AND C_vgatext_bitmap_fifo generate
     bitmap_videofifo: entity work.videofifo
     generic map (
@@ -1304,59 +1068,6 @@
 		C_monochrome	=> C_vgatext_monochrome,
 		C_font_height	=> C_vgatext_font_height,
 		C_font_depth	=> C_vgatext_font_depth
-=======
-	if C_vgatext_bitmap and C_vgatext_bitmap_fifo generate
-            bitmap_videofifo: entity work.videofifo
-            generic map (
-              C_step => C_vgatext_bitmap_fifo_step,
-              C_width => C_vgatext_bitmap_fifo_width -- length = 4 * 2^width
-            )
-            port map (
-              clk => clk,
-              clk_pixel => clk_25MHz,
-              addr_strobe => vga_addr_strobe,
-              addr_out => vga_addr,
-              data_ready => vga_data_ready, -- data valid for read acknowledge from RAM
-              data_in => from_sdram, -- from SDRAM or BRAM
-              -- data_in => x"00000001", -- test pattern vertical lines
-              base_addr => vga_textmode_bitmap_addr,
-              start => vga_textmode_vsync,
-              frame => vga_frame,
-              data_out => vga_data_from_fifo,
-              fetch_next => vga_textmode_bitmap_strobe
-            );
-        end generate;
-
-        -- DVI-D Encoder Block (Thanks Hamster ;-)
-        G_vgatext_dvid: entity work.dvid_out
-        generic map (
-          C_depth => C_vgatext_bits
-        )
-        port map (
-          clk_pixel => clk_25MHz,
-          clk_tmds => clk_250MHz,
-
-          red_p => vga_textmode_R(C_vgatext_bits-1 downto 0),
-          green_p => vga_textmode_G(C_vgatext_bits-1 downto 0),
-          blue_p => vga_textmode_B(C_vgatext_bits-1 downto 0),
-
-          blank => vga_textmode_blank,
-          hsync => vga_textmode_hsync,
-          vsync => vga_textmode_vsync,
-
-          -- outputs to TMDS drivers
-          tmds_out_rgb => tmds_out_rgb
-        );
-
-        -- VGA textmode BRAM (for text+attribute bytes and font)
-        G_vgatext_bram: entity work.vga_textmode_bram
-        generic map (
-          C_mem_size => C_vgatext_mem,
-          C_label => C_vgatext_label,
-          C_monochrome => C_vgatext_monochrome,
-          C_font_height => C_vgatext_font_height,
-          C_font_depth => C_vgatext_font_depth
->>>>>>> a6eb3a01
 	)
 	port map (
           clk => clk, imem_addr => vga_textmode_bram_addr, imem_data_out => vga_textmode_bram_data,
